--- conflicted
+++ resolved
@@ -3,12 +3,6 @@
 on:
   workflow_dispatch:
   workflow_call:
-<<<<<<< HEAD
-    # secrets:
-    #   GO_MODULE_PRIVATE_KEY:
-    #     required: true
-=======
->>>>>>> a028b3ca
 
 jobs:
   build_and_test:
